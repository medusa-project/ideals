GIT
  remote: https://github.com/UIUCLibrary/uiuc_lib_ad.git
  revision: dc0331d730f930e8b37b6dc71c33e54620a6867e
  specs:
    uiuc_lib_ad (0.3.4)
      net-ldap
      rake (~> 13.0)
      standard (~> 1.3)
      test-unit (~> 3.0)

GIT
  remote: https://github.com/medusa-project/amqp_helper.git
  revision: 3d322265777af591ffe2dbb90271fb983a3431e1
  specs:
    amqp_helper (0.2.2)
      bunny
      bunny-mock

GIT
  remote: https://github.com/medusa-project/medusa-client.git
  revision: 53a23359b524f4f6d23b29a6c76902dc50904b7c
  specs:
    medusa-client (1.1.0)
      httpclient

GEM
  remote: https://rubygems.org/
  specs:
    actioncable (7.1.2)
      actionpack (= 7.1.2)
      activesupport (= 7.1.2)
      nio4r (~> 2.0)
      websocket-driver (>= 0.6.1)
      zeitwerk (~> 2.6)
    actionmailbox (7.1.2)
      actionpack (= 7.1.2)
      activejob (= 7.1.2)
      activerecord (= 7.1.2)
      activestorage (= 7.1.2)
      activesupport (= 7.1.2)
      mail (>= 2.7.1)
      net-imap
      net-pop
      net-smtp
    actionmailer (7.1.2)
      actionpack (= 7.1.2)
      actionview (= 7.1.2)
      activejob (= 7.1.2)
      activesupport (= 7.1.2)
      mail (~> 2.5, >= 2.5.4)
      net-imap
      net-pop
      net-smtp
      rails-dom-testing (~> 2.2)
    actionpack (7.1.2)
      actionview (= 7.1.2)
      activesupport (= 7.1.2)
      nokogiri (>= 1.8.5)
      racc
      rack (>= 2.2.4)
      rack-session (>= 1.0.1)
      rack-test (>= 0.6.3)
      rails-dom-testing (~> 2.2)
      rails-html-sanitizer (~> 1.6)
    actiontext (7.1.2)
      actionpack (= 7.1.2)
      activerecord (= 7.1.2)
      activestorage (= 7.1.2)
      activesupport (= 7.1.2)
      globalid (>= 0.6.0)
      nokogiri (>= 1.8.5)
    actionview (7.1.2)
      activesupport (= 7.1.2)
      builder (~> 3.1)
      erubi (~> 1.11)
      rails-dom-testing (~> 2.2)
      rails-html-sanitizer (~> 1.6)
    activejob (7.1.2)
      activesupport (= 7.1.2)
      globalid (>= 0.3.6)
    activemodel (7.1.2)
      activesupport (= 7.1.2)
    activerecord (7.1.2)
      activemodel (= 7.1.2)
      activesupport (= 7.1.2)
      timeout (>= 0.4.0)
    activerecord-session_store (2.1.0)
      actionpack (>= 6.1)
      activerecord (>= 6.1)
      cgi (>= 0.3.6)
      multi_json (~> 1.11, >= 1.11.2)
      rack (>= 2.0.8, < 4)
      railties (>= 6.1)
    activestorage (7.1.2)
      actionpack (= 7.1.2)
      activejob (= 7.1.2)
      activerecord (= 7.1.2)
      activesupport (= 7.1.2)
      marcel (~> 1.0)
    activesupport (7.1.2)
      base64
      bigdecimal
      concurrent-ruby (~> 1.0, >= 1.0.2)
      connection_pool (>= 2.2.5)
      drb
      i18n (>= 1.6, < 2)
      minitest (>= 5.1)
      mutex_m
      tzinfo (~> 2.0)
    airbrussh (1.5.0)
      sshkit (>= 1.6.1, != 1.7.0)
    amq-protocol (2.3.2)
    ansi (1.5.0)
    ast (2.4.2)
    autoprefixer-rails (10.4.15.0)
      execjs (~> 2)
    aws-eventstream (1.2.0)
    aws-partitions (1.849.0)
    aws-sdk-core (3.186.0)
      aws-eventstream (~> 1, >= 1.0.2)
      aws-partitions (~> 1, >= 1.651.0)
      aws-sigv4 (~> 1.5)
      jmespath (~> 1, >= 1.6.1)
    aws-sdk-kms (1.72.0)
      aws-sdk-core (~> 3, >= 3.184.0)
      aws-sigv4 (~> 1.1)
    aws-sdk-s3 (1.136.0)
      aws-sdk-core (~> 3, >= 3.181.0)
      aws-sdk-kms (~> 1)
      aws-sigv4 (~> 1.6)
    aws-sigv4 (1.6.1)
      aws-eventstream (~> 1, >= 1.0.2)
    base64 (0.2.0)
    bcrypt (3.1.19)
    bigdecimal (3.1.4)
    bootstrap (5.3.2)
      autoprefixer-rails (>= 9.1.0)
      popper_js (>= 2.11.8, < 3)
    builder (3.2.4)
    bunny (2.22.0)
      amq-protocol (~> 2.3, >= 2.3.1)
      sorted_set (~> 1, >= 1.0.2)
    bunny-mock (1.7.0)
      bunny (>= 1.7)
    capistrano (3.18.0)
      airbrussh (>= 1.0.0)
      i18n
      rake (>= 10.0.0)
      sshkit (>= 1.9.0)
    capistrano-bundler (2.1.0)
      capistrano (~> 3.1)
    capistrano-rails (1.6.3)
      capistrano (~> 3.1)
      capistrano-bundler (>= 1.1, < 3)
    capistrano-rbenv (2.2.0)
      capistrano (~> 3.1)
      sshkit (~> 1.3)
    cgi (0.4.0)
    concurrent-ruby (1.2.2)
    connection_pool (2.4.1)
    crass (1.0.6)
    csv (3.2.8)
    daemons (1.4.1)
    dartsass-ruby (3.0.2)
      sass-embedded (~> 1.54, < 1.67)
    dartsass-sprockets (3.0.0)
      dartsass-ruby (~> 3.0)
      railties (>= 4.0.0)
      sprockets (> 3.0)
      sprockets-rails
      tilt
    date (3.3.4)
    delayed_job (4.1.11)
      activesupport (>= 3.0, < 8.0)
    delayed_job_active_record (4.1.8)
      activerecord (>= 3.0, < 8.0)
      delayed_job (>= 3.0, < 5)
    drb (2.2.0)
      ruby2_keywords
    erubi (1.12.0)
    execjs (2.9.1)
    globalid (1.2.1)
      activesupport (>= 6.1)
    google-protobuf (3.25.0)
    google-protobuf (3.25.0-arm64-darwin)
    haml (6.2.3)
      temple (>= 0.8.2)
      thor
      tilt
    haml-rails (2.1.0)
      actionpack (>= 5.1)
      activesupport (>= 5.1)
      haml (>= 4.0.6)
      railties (>= 5.1)
    hashie (5.0.0)
    httpclient (2.8.3)
    i18n (1.14.1)
      concurrent-ruby (~> 1.0)
    iconv (1.0.8)
    io-console (0.6.0)
<<<<<<< HEAD
    irb (1.9.0)
=======
    irb (1.9.1)
>>>>>>> 0f92fbe6
      rdoc
      reline (>= 0.3.8)
    jbuilder (2.11.5)
      actionview (>= 5.0.0)
      activesupport (>= 5.0.0)
    jmespath (1.6.2)
    jquery-rails (4.6.0)
      rails-dom-testing (>= 1, < 3)
      railties (>= 4.2.0)
      thor (>= 0.14, < 2.0)
    js_cookie_rails (2.2.0)
      railties (>= 3.1)
    json (2.6.3)
    kramdown (2.4.0)
      rexml
    language_server-protocol (3.17.0.3)
    lint_roller (1.1.0)
    local_time (2.1.0)
    loofah (2.22.0)
      crass (~> 1.0.2)
      nokogiri (>= 1.12.0)
    mail (2.8.1)
      mini_mime (>= 0.1.1)
      net-imap
      net-pop
      net-smtp
    marcel (1.0.2)
    mini_mime (1.1.5)
    mini_portile2 (2.8.5)
    minitest (5.20.0)
    minitest-reporters (1.6.1)
      ansi
      builder
      minitest (>= 5.0)
      ruby-progressbar
    multi_json (1.15.0)
    mutex_m (0.2.0)
    natural_sort (0.3.0)
    net-imap (0.4.5)
      date
      net-protocol
    net-ldap (0.18.0)
    net-pop (0.1.2)
      net-protocol
    net-protocol (0.2.2)
      timeout
    net-scp (4.0.0)
      net-ssh (>= 2.6.5, < 8.0.0)
    net-smtp (0.4.0)
      net-protocol
    net-ssh (7.2.0)
    netaddr (2.0.6)
    nio4r (2.5.9)
    nokogiri (1.15.4)
      mini_portile2 (~> 2.8.2)
      racc (~> 1.4)
    nokogiri (1.15.4-arm64-darwin)
      racc (~> 1.4)
    omniauth (2.1.1)
      hashie (>= 3.4.6)
      rack (>= 2.2.3)
      rack-protection
    omniauth-identity (3.0.9)
      bcrypt
      omniauth
    omniauth-rails_csrf_protection (1.0.1)
      actionpack (>= 4.2)
      omniauth (~> 2.0)
    omniauth-saml (2.1.0)
      omniauth (~> 2.0)
      ruby-saml (~> 1.12)
    omniauth-shibboleth (1.3.0)
      omniauth (>= 1.0.0)
    parallel (1.23.0)
    parser (3.2.2.4)
      ast (~> 2.4.1)
      racc
    pg (1.5.4)
    popper_js (2.11.8)
    power_assert (2.0.3)
    psych (5.1.1.1)
      stringio
    puma (6.4.0)
      nio4r (~> 2.0)
    racc (1.7.3)
    rack (3.0.8)
    rack-protection (3.0.6)
      rack
    rack-session (2.0.0)
      rack (>= 3.0.0)
    rack-test (2.1.0)
      rack (>= 1.3)
    rackup (2.1.0)
      rack (>= 3)
      webrick (~> 1.8)
    rails (7.1.2)
      actioncable (= 7.1.2)
      actionmailbox (= 7.1.2)
      actionmailer (= 7.1.2)
      actionpack (= 7.1.2)
      actiontext (= 7.1.2)
      actionview (= 7.1.2)
      activejob (= 7.1.2)
      activemodel (= 7.1.2)
      activerecord (= 7.1.2)
      activestorage (= 7.1.2)
      activesupport (= 7.1.2)
      bundler (>= 1.15.0)
      railties (= 7.1.2)
    rails-dom-testing (2.2.0)
      activesupport (>= 5.0.0)
      minitest
      nokogiri (>= 1.6)
    rails-html-sanitizer (1.6.0)
      loofah (~> 2.21)
      nokogiri (~> 1.14)
    railties (7.1.2)
      actionpack (= 7.1.2)
      activesupport (= 7.1.2)
      irb
      rackup (>= 1.0.0)
      rake (>= 12.2)
      thor (~> 1.0, >= 1.2.2)
      zeitwerk (~> 2.6)
    rainbow (3.1.1)
    rake (13.1.0)
    rbtree (0.4.6)
    rdoc (6.6.0)
      psych (>= 4.0.0)
    regexp_parser (2.8.2)
<<<<<<< HEAD
    reline (0.4.0)
=======
    reline (0.4.1)
>>>>>>> 0f92fbe6
      io-console (~> 0.5)
    rexml (3.2.6)
    rubocop (1.57.2)
      json (~> 2.3)
      language_server-protocol (>= 3.17.0)
      parallel (~> 1.10)
      parser (>= 3.2.2.4)
      rainbow (>= 2.2.2, < 4.0)
      regexp_parser (>= 1.8, < 3.0)
      rexml (>= 3.2.5, < 4.0)
      rubocop-ast (>= 1.28.1, < 2.0)
      ruby-progressbar (~> 1.7)
      unicode-display_width (>= 2.4.0, < 3.0)
    rubocop-ast (1.30.0)
      parser (>= 3.2.1.0)
    rubocop-performance (1.19.1)
      rubocop (>= 1.7.0, < 2.0)
      rubocop-ast (>= 0.4.0)
    ruby-progressbar (1.13.0)
    ruby-saml (1.16.0)
      nokogiri (>= 1.13.10)
      rexml
    ruby2_keywords (0.0.5)
    sass-embedded (1.66.1)
      google-protobuf (~> 3.23)
      rake (>= 13.0.0)
    sass-embedded (1.66.1-arm64-darwin)
      google-protobuf (~> 3.23)
    set (1.0.3)
    sorted_set (1.0.3)
      rbtree
      set (~> 1.0)
    sprockets (4.2.1)
      concurrent-ruby (~> 1.0)
      rack (>= 2.2.4, < 4)
    sprockets-rails (3.4.2)
      actionpack (>= 5.2)
      activesupport (>= 5.2)
      sprockets (>= 3.0.0)
    sshkit (1.21.5)
      net-scp (>= 1.1.2)
      net-ssh (>= 2.8.0)
    standard (1.32.0)
      language_server-protocol (~> 3.17.0.2)
      lint_roller (~> 1.0)
      rubocop (~> 1.57.2)
      standard-custom (~> 1.0.0)
      standard-performance (~> 1.2)
    standard-custom (1.0.2)
      lint_roller (~> 1.0)
      rubocop (~> 1.50)
    standard-performance (1.2.1)
      lint_roller (~> 1.1)
      rubocop-performance (~> 1.19.1)
<<<<<<< HEAD
    stringio (3.0.9)
=======
    stringio (3.1.0)
>>>>>>> 0f92fbe6
    temple (0.10.3)
    test-unit (3.6.1)
      power_assert
    thor (1.3.0)
    tilt (2.3.0)
    timeout (0.4.1)
    tzinfo (2.0.6)
      concurrent-ruby (~> 1.0)
    tzinfo-data (1.2023.3)
      tzinfo (>= 1.0.0)
    uglifier (4.2.0)
      execjs (>= 0.3.0, < 3)
    unicode-display_width (2.5.0)
    webrick (1.8.1)
    websocket-driver (0.7.6)
      websocket-extensions (>= 0.1.0)
    websocket-extensions (0.1.5)
    yard (0.9.34)
    zeitwerk (2.6.12)

PLATFORMS
  arm64-darwin-22
  ruby

DEPENDENCIES
  activerecord-session_store
  amq-protocol
  amqp_helper (~> 0.2.0)!
  aws-sdk-s3 (~> 1)
  bcrypt (~> 3)
  bootstrap (~> 5)
  bunny
  capistrano-bundler
  capistrano-rails
  capistrano-rbenv
  csv
  daemons
  dartsass-sprockets
  delayed_job_active_record
  haml-rails
  httpclient
  iconv
  jbuilder
  jquery-rails
  js_cookie_rails
  kramdown
  local_time
  medusa-client!
  minitest-reporters
  natural_sort
  netaddr
  omniauth-identity
  omniauth-rails_csrf_protection
  omniauth-saml
  omniauth-shibboleth
  pg
  puma
  rails (~> 7.1)
  sprockets-rails
  tzinfo-data
  uglifier (>= 2.7)
  uiuc_lib_ad!
  yard

RUBY VERSION
   ruby 3.2.2p53

BUNDLED WITH
   2.4.21<|MERGE_RESOLUTION|>--- conflicted
+++ resolved
@@ -198,11 +198,7 @@
       concurrent-ruby (~> 1.0)
     iconv (1.0.8)
     io-console (0.6.0)
-<<<<<<< HEAD
-    irb (1.9.0)
-=======
     irb (1.9.1)
->>>>>>> 0f92fbe6
       rdoc
       reline (>= 0.3.8)
     jbuilder (2.11.5)
@@ -333,11 +329,7 @@
     rdoc (6.6.0)
       psych (>= 4.0.0)
     regexp_parser (2.8.2)
-<<<<<<< HEAD
-    reline (0.4.0)
-=======
     reline (0.4.1)
->>>>>>> 0f92fbe6
       io-console (~> 0.5)
     rexml (3.2.6)
     rubocop (1.57.2)
@@ -392,11 +384,7 @@
     standard-performance (1.2.1)
       lint_roller (~> 1.1)
       rubocop-performance (~> 1.19.1)
-<<<<<<< HEAD
-    stringio (3.0.9)
-=======
     stringio (3.1.0)
->>>>>>> 0f92fbe6
     temple (0.10.3)
     test-unit (3.6.1)
       power_assert
