-# @param element [MetadataProfileElement]
-# @param profile [MetadataProfile]

= form_for([profile, element], remote: true) do |f|
  = f.hidden_field :metadata_profile_id, value: profile.id
  .error-messages
<<<<<<< HEAD
    - # populated via ajax by shared/_validation_messages.js.erb
=======
    -# populated via ajax by shared/_validation_messages.js.erb
>>>>>>> 8c7af7ec
  .mb-3
    = f.label :registered_element_id, "Element"
    - institution = profile.global? ? nil : current_institution
    = f.select(:registered_element_id, RegisteredElement.where(institution: institution).order(:name).pluck(:name, :id),
      { selected: f.object.registered_element_id },
      class: "form-select")
  - if profile.elements.any?
    .mb-3
      = f.label :position, "Position After"
      = f.select(:position,
        [["", 0]] + profile.elements.where("id != ?", element&.id || -1).map.with_index { |e, i| [e.label, i + 1] },
        { selected: element.position },
        class: "form-select")
  - else
    = f.hidden_field :position, value: 0
  .mb-3
    .form-check
      = f.check_box :visible, class: "form-check-input"
      = f.label :visible, class: "form-check-label"
    .form-check
      = f.check_box :searchable, class: "form-check-input"
      = f.label :searchable, class: "form-check-label"
    .form-check
      = f.check_box :sortable, class: "form-check-input"
      = f.label :sortable, class: "form-check-label"
    .form-check
      = f.check_box :faceted, class: "form-check-input"
      = f.label :faceted, class: "form-check-label"

  .mb-3
    = f.label :relevance_weight, "Relevance Weight (1-10)"
    = f.number_field :relevance_weight, min: 1, max: 10, class: "form-control"

  .clearfix
    .float-end
      %button.btn.btn-light{"data-bs-dismiss": "modal", type: "button"} Cancel
      = f.submit(f.object.new_record? ? "Create Element" : "Save Changes",
                 class: 'btn btn-primary')<|MERGE_RESOLUTION|>--- conflicted
+++ resolved
@@ -4,11 +4,7 @@
 = form_for([profile, element], remote: true) do |f|
   = f.hidden_field :metadata_profile_id, value: profile.id
   .error-messages
-<<<<<<< HEAD
-    - # populated via ajax by shared/_validation_messages.js.erb
-=======
     -# populated via ajax by shared/_validation_messages.js.erb
->>>>>>> 8c7af7ec
   .mb-3
     = f.label :registered_element_id, "Element"
     - institution = profile.global? ? nil : current_institution
