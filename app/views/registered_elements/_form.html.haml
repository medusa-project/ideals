-# @param element [RegisteredElement]

= form_for(element, remote: true) do |f|
  .error-messages
    -# populated via ajax by shared/_validation_messages.js.erb

  .mb-3
    = f.label :name
    - if f.object.new_record?
      = f.text_field :name, class: "form-control"
    - else
      %br
      %code= element.name
<<<<<<< HEAD
  .mb-3
    = f.label :uri, "URI"
    = f.text_field :uri, class: "form-control"
  .mb-3
    = f.label :label
    = f.text_field :label, class: "form-control"
  .mb-3
    = f.label :vocabulary_id, "Vocabulary"
    = f.select(:vocabulary_id, options_for_select(Vocabulary.where(institution: current_institution).order(:name).map{ |v| [v.name, v.id] },
                                                  f.object.vocabulary_id),
               { include_blank: true }, class: "form-select")
  .mb-3
    = f.label :input_type, "Input Type"
    = f.select(:input_type, options_for_select(RegisteredElement::InputType.all.map{ |t| [t.split("_").map(&:capitalize).join(" "), t] }.sort.reverse,
                                               f.object.input_type),
               {}, class: "form-select")
  .mb-3
    = f.label :highwire_mapping, "Highwire Mapping"
    = f.text_field :highwire_mapping, class: "form-control"
  .mb-3
=======
  - unless f.object.required?
    .form-group
      = f.label :uri, "URI"
      = f.text_field :uri, class: "form-control"
    .form-group
      = f.label :label
      = f.text_field :label, class: "form-control"
    .form-group
      = f.label :vocabulary_id, "Vocabulary"
      = f.select(:vocabulary_id, options_for_select(Vocabulary.where(institution: current_institution).order(:name).map{ |v| [v.name, v.id] },
                                                    f.object.vocabulary_id),
                 { include_blank: true }, class: "custom-select")
    .form-group
      = f.label :input_type, "Input Type"
      = f.select(:input_type, options_for_select(RegisteredElement::InputType.all.map{ |t| [t.split("_").map(&:capitalize).join(" "), t] }.sort.reverse,
                                                 f.object.input_type),
                 {}, class: "custom-select")
    .form-group
      = f.label :highwire_mapping, "Highwire Mapping"
      = f.text_field :highwire_mapping, class: "form-control"
  .form-group
>>>>>>> 09ab96ee
    = f.label :scope_note
    = f.text_area :scope_note, class: "form-control"
  .clearfix
    .float-end
      %button.btn.btn-light{"data-bs-dismiss": "modal", type: "button"} Cancel
      = f.submit(f.object.new_record? ? "Create Element" : "Save Changes",
                 class: "btn btn-primary")<|MERGE_RESOLUTION|>--- conflicted
+++ resolved
@@ -11,52 +11,32 @@
     - else
       %br
       %code= element.name
-<<<<<<< HEAD
-  .mb-3
-    = f.label :uri, "URI"
-    = f.text_field :uri, class: "form-control"
-  .mb-3
-    = f.label :label
-    = f.text_field :label, class: "form-control"
-  .mb-3
-    = f.label :vocabulary_id, "Vocabulary"
-    = f.select(:vocabulary_id, options_for_select(Vocabulary.where(institution: current_institution).order(:name).map{ |v| [v.name, v.id] },
-                                                  f.object.vocabulary_id),
-               { include_blank: true }, class: "form-select")
-  .mb-3
-    = f.label :input_type, "Input Type"
-    = f.select(:input_type, options_for_select(RegisteredElement::InputType.all.map{ |t| [t.split("_").map(&:capitalize).join(" "), t] }.sort.reverse,
-                                               f.object.input_type),
-               {}, class: "form-select")
-  .mb-3
-    = f.label :highwire_mapping, "Highwire Mapping"
-    = f.text_field :highwire_mapping, class: "form-control"
-  .mb-3
-=======
+
   - unless f.object.required?
-    .form-group
+    .mb-3
       = f.label :uri, "URI"
       = f.text_field :uri, class: "form-control"
-    .form-group
+    .mb-3
       = f.label :label
       = f.text_field :label, class: "form-control"
-    .form-group
+    .mb-3
       = f.label :vocabulary_id, "Vocabulary"
       = f.select(:vocabulary_id, options_for_select(Vocabulary.where(institution: current_institution).order(:name).map{ |v| [v.name, v.id] },
                                                     f.object.vocabulary_id),
-                 { include_blank: true }, class: "custom-select")
-    .form-group
+                 { include_blank: true }, class: "form-select")
+    .mb-3
       = f.label :input_type, "Input Type"
       = f.select(:input_type, options_for_select(RegisteredElement::InputType.all.map{ |t| [t.split("_").map(&:capitalize).join(" "), t] }.sort.reverse,
                                                  f.object.input_type),
-                 {}, class: "custom-select")
-    .form-group
+                 {}, class: "form-select")
+    .mb-3
       = f.label :highwire_mapping, "Highwire Mapping"
       = f.text_field :highwire_mapping, class: "form-control"
-  .form-group
->>>>>>> 09ab96ee
+
+  .mb-3
     = f.label :scope_note
     = f.text_area :scope_note, class: "form-control"
+
   .clearfix
     .float-end
       %button.btn.btn-light{"data-bs-dismiss": "modal", type: "button"} Cancel
