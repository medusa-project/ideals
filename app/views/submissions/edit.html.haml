- provide :body_id, "edit_submission"
- provide :title, "Submit an Item"

= hidden_field_tag "item_id", @item.id

.btn-group.float-end{role: "group"}
  = link_to(submission_path(@item), class: "btn btn-danger",
                                        role: "button",
                                        method: :delete,
                                        data: { confirm: "Are you sure you want to cancel this submission? Once canceled, it cannot be retrieved!" }) do
    %i.fa.fa-stop
    Cancel Submission

%h1 Submit an Item

- if @item.handle
  .alert.alert-info
    = icon_for(:info)
    Once approved, this item's permanent URL (for use in citations) will be:
    %strong{style: "white-space: nowrap"}
      = @item.handle.permanent_url

%ul.nav.nav-pills.nav-justified{role: "tablist"}
  %li.nav-item
    %button#collection-tab.nav-link.active{"data-bs-toggle": "tab",
                                           "data-bs-target": "#collection",
                                           role:             "tab",
                                           type:             "button",
                                           "aria-controls":  "collection",
                                           "aria-selected":  "true"}
      %span.badge.rounded-pill 1
      Pick a Collection

  %li.nav-item
    %button#access-tab.nav-link{"data-bs-toggle": "tab",
                                "data-bs-target": "#access",
                                role:             "tab",
                                type:             "button",
                                "aria-controls":  "access",
                                "aria-selected":  "true"}
      %span.badge.rounded-pill 2
      Access

  %li.nav-item
    %button#metadata-tab.nav-link{"data-bs-toggle": "tab",
                                  "data-bs-target": "#metadata",
                                  role:             "tab",
                                  type:             "button",
                                  "aria-controls":  "metadata",
                                  "aria-selected":  "true"}
      %span.badge.rounded-pill 3
      Metadata

  %li.nav-item
    %button#files-tab.nav-link{"data-bs-toggle": "tab",
                               "data-bs-target": "#files",
                               role:             "tab",
                               type:             "button",
                               "aria-controls":  "files",
                               "aria-selected":  "true"}
      %span.badge.rounded-pill 4
      Files

.tab-content
  #collection.tab-pane.fade.show.active{role:              "tabpanel",
                                        "aria-labelledby": "collection-tab"}
    = render partial: "edit_collection_form"

  #access.tab-pane.fade{role:              "tabpanel",
                        "aria-labelledby": "access-tab"}
    = render partial: "edit_access_form"

  #metadata.tab-pane.fade{role:              "tabpanel",
                          "aria-labelledby": "metadata-tab"}
<<<<<<< HEAD
    = render partial: "edit_metadata_form"
=======
>>>>>>> 8f191bbc
    = spinner # loads via XHR

  #files.tab-pane.fade{role:              "tabpanel",
                       "aria-labelledby": "files-tab"}
    = render partial: "edit_files_form"<|MERGE_RESOLUTION|>--- conflicted
+++ resolved
@@ -72,10 +72,6 @@
 
   #metadata.tab-pane.fade{role:              "tabpanel",
                           "aria-labelledby": "metadata-tab"}
-<<<<<<< HEAD
-    = render partial: "edit_metadata_form"
-=======
->>>>>>> 8f191bbc
     = spinner # loads via XHR
 
   #files.tab-pane.fade{role:              "tabpanel",
