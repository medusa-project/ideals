--- conflicted
+++ resolved
@@ -22,17 +22,10 @@
         Download Counts&hellip;
 
 %h4 Main Files
-<<<<<<< HEAD
-- content_bitstreams.each do |bitstream|
-  = bitstream_info(bitstream, show_sysadmin_content: show_sysadmin_content)
-=======
 #main-files
   - content_bitstreams.each do |bitstream|
     = render partial: "file", locals: { bitstream: bitstream,
-                                        show_sysadmin_content: show_sysadmin_content,
-                                        show_bundle: false }
->>>>>>> ec3c8f54
-
+                                        show_sysadmin_content: show_sysadmin_content }
 - if other_bitstreams.any?
   %h4#other-files-heading
     = link_to("#other-files",
@@ -44,13 +37,8 @@
       Other Files
   #other-files.collapse
     - other_bitstreams.each do |bitstream|
-<<<<<<< HEAD
-      = bitstream_info(bitstream, show_sysadmin_content: show_sysadmin_content)
-=======
       = render partial: "file", locals: { bitstream: bitstream,
-                                          show_sysadmin_content: show_sysadmin_content,
-                                          show_bundle: true }
->>>>>>> ec3c8f54
+                                          show_sysadmin_content: show_sysadmin_content }
 
 = render partial: "shared/ajax_modal",
          locals: { id: "download-counts-modal",
