--- conflicted
+++ resolved
@@ -432,35 +432,6 @@
     # because we are not simply putting contents of the io argument into the
     # bucket. Instead we are writing it to a temp file, making a bunch of
     # different sized derivatives of it, and uploading those.
-<<<<<<< HEAD
-    Dir.mktmpdir do |tmpdir|
-      tempfile = Tempfile.new(["#{self.class}-#{self.key}-favicon", ".png"])
-      begin
-        tempfile.write(io.read)
-        tempfile.close
-        # Upload the "master favicon"
-        key_prefix = self.class.image_key_prefix(self.key)
-        dest_key   = key_prefix + "favicon-original.png"
-        PersistentStore.instance.put_object(key:             dest_key,
-                                            institution_key: self.key,
-                                            path:            tempfile.path)
-        # Generate a bunch of resized derivatives and upload them
-        InstitutionsHelper::FAVICONS.each_with_index do |icon, index|
-          dest_path = "#{tmpdir}/favicon-#{icon[:size]}x#{icon[:size]}.png"
-          `vipsthumbnail #{tempfile.path} --size=#{icon[:size]}x#{icon[:size]} -o #{dest_path}`
-          dest_key  = "#{key_prefix}favicon-#{icon[:size]}x#{icon[:size]}.png"
-          PersistentStore.instance.put_object(key:             dest_key,
-                                              institution_key: self.key,
-                                              path:            dest_path)
-          task&.progress(index / InstitutionsHelper::FAVICONS.length.to_f)
-        end
-      rescue => e
-        task&.fail(detail: e.message, backtrace: e.backtrace)
-        raise e
-      ensure
-        tempfile.unlink
-      end
-=======
     tempfile = Tempfile.new(["#{self.class}-#{self.key}-favicon", ".png"])
     begin
       tempfile.write(io.read)
@@ -479,7 +450,6 @@
       raise e
     ensure
       tempfile.unlink
->>>>>>> 3c749efb
     end
   end
 
