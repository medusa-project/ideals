module ItemsHelper

  ##
<<<<<<< HEAD
  # @param bitstream [Bitstream]
  # @param show_sysadmin_content [Boolean]
  # @return [String]
  #
  def bitstream_info(bitstream, show_sysadmin_content: false)
    html = StringIO.new
    html << "<div class=\"card mb-3\">"
    html <<   "<div class=\"card-body\">"
    html <<     "<div class=\"float-right\">"
    html <<       "<div class=\"btn-group\" role=\"group\">"
    if policy(bitstream).download?
      html << link_to(item_bitstream_data_path(@item, bitstream), class: "btn btn-sm btn-success") do
        raw("<i class=\"fa fa-download\"></i> "\
        "Download (#{number_to_human_size(bitstream.length)})")
      end
    end
    if show_sysadmin_content
      html << "<button class=\"btn btn-sm btn-light edit-bitstream\""\
          "data-item-id=\"#{bitstream.item_id}\""\
          "data-bitstream-id=\"#{bitstream.id}\""\
          "data-target=\"#edit-bitstream-modal\""\
          "data-toggle=\"modal\""\
          "type=\"button\">"
      html << "<i class=\"fas fa-pencil-alt\"></i> Edit"
    end
    html <<   "</div>"
    html << "</div>"
    html << "<h5 class=\"card-title\">"
    html <<   icon_for(bitstream)
    html <<   " "
    html <<   bitstream.original_filename
    html << "</h5>"
    html << "<dl class=\"files mb-0 mt-3\">"
    html <<   "<dt>Download Count</dt>"
    html <<   "<dd>#{number_with_delimiter(bitstream.download_count)}</dd>"
    if show_sysadmin_content
      html << "<dt>Database ID</dt>"
      html << "<dd>"
      html <<   bitstream.id
      html << "</dd>"
      html << "<dt>Bundle</dt>"
      html << "<dd>"
      html <<   Bitstream::Bundle.label(bitstream.bundle)
      html << "</dd>"
      if bitstream.exists_in_staging && bitstream.staging_key
        html << "<dt>Staging Key</dt>"
        html << "<dd><code>"
        html <<   bitstream.staging_key
        html << "</code></dd>"
      else
        html << "<dt>Exists in Staging</dt>"
        html << "<dd>"
        html <<   boolean(false, style: :word)
        html << "</dd>"
      end
      html << "<dt>Submitted For Ingest</dt>"
      html << "<dd>"
      html <<   boolean(bitstream.submitted_for_ingest, style: :word)
      if bitstream.medusa_uuid
        html << "<dt>Medusa UUID</dt>"
        html << "<dd>"
        html <<   link_to(bitstream.medusa_uuid, bitstream.medusa_url)
        html << "</dd>"
        html << "<dt>Medusa Key</dt>"
        html << "<dd><code>"
        html <<   bitstream.medusa_key
        html << "</code></dd>"
      else
        html << "<dt>Exists in Medusa</dt>"
        html << "<dd>"
        html <<   boolean(false, style: :word)
        html << "</dd>"
        html << "<dt>Minimum Access Role</dt>"
        html << "<dd>"
        html <<    Role.label(bitstream.role)
        html << "</dd>"
      end
    end
    html <<   "</div>"
    html << "</div>"
    raw(html.string)
  end

  ##
=======
>>>>>>> ec3c8f54
  # Renders a list of reviewable {Item}s.
  #
  # @param items [Enumerable<Item>] Items grouped by unit and subgrouped by
  #        collection.
  # @param show_tree_headings [Boolean] Whether to show unit/collection tree
  #        headings.
  # @return [String] HTML listing.
  # @see ApplicationHelper#resource_list
  #
  def review_list(items, show_tree_headings: true)
    html = form_tag(items_process_review_path, method: :post, id: "review-form") do
      form = StringIO.new
      form << hidden_field_tag("verb", ""); # value set to approve or reject by JS
      prev_unit = prev_collection = nil
      items.each do |item|
        if show_tree_headings
          # Unit heading
          unit = item.effective_primary_unit
          if prev_unit != unit
            form << "<h2>"
            form << icon_for(unit) + ' ' + unit.title
            form << "</h2>"
          end
          # Collection heading
          collection = item.effective_primary_collection
          if prev_collection != collection
            form << "<h3 class=\"ml-3\">"
            form <<   "&#8627; "
            form << icon_for(collection) + ' ' + collection.title
            form << "</h3>"
          end
        end
        form << "<div class=\"media resource-list mb-3 ml-3\">"
        form <<   "<div class=\"check\">"
        form <<     check_box_tag("items[]", item.id)
        form <<   "</div>"
        form <<   "<div class=\"thumbnail ml-2\">"
        form <<     link_to(item) do
          icon_for(item)
        end
        form <<   "</div>"
        form <<   "<div class=\"media-body\">"
        form <<     "<h5 class=\"mt-0 mb-0\">"
        form <<       link_to(item.title, item)
        form <<     "</h5>"
        # Submitter
        form <<     "Submitted by "
        form <<     link_to(item.submitter.becomes(User)) do
          icon_for(item.submitter) + " " + item.submitter.name
        end
        form <<     " on "
        form <<     item.created_at.strftime("%B %d, %Y")
        form <<   "</div>"
        form << "</div>"
        prev_unit       = unit
        prev_collection = collection
      end
      raw(form.string)
    end
    raw(html)
  end

end<|MERGE_RESOLUTION|>--- conflicted
+++ resolved
@@ -1,93 +1,6 @@
 module ItemsHelper
 
   ##
-<<<<<<< HEAD
-  # @param bitstream [Bitstream]
-  # @param show_sysadmin_content [Boolean]
-  # @return [String]
-  #
-  def bitstream_info(bitstream, show_sysadmin_content: false)
-    html = StringIO.new
-    html << "<div class=\"card mb-3\">"
-    html <<   "<div class=\"card-body\">"
-    html <<     "<div class=\"float-right\">"
-    html <<       "<div class=\"btn-group\" role=\"group\">"
-    if policy(bitstream).download?
-      html << link_to(item_bitstream_data_path(@item, bitstream), class: "btn btn-sm btn-success") do
-        raw("<i class=\"fa fa-download\"></i> "\
-        "Download (#{number_to_human_size(bitstream.length)})")
-      end
-    end
-    if show_sysadmin_content
-      html << "<button class=\"btn btn-sm btn-light edit-bitstream\""\
-          "data-item-id=\"#{bitstream.item_id}\""\
-          "data-bitstream-id=\"#{bitstream.id}\""\
-          "data-target=\"#edit-bitstream-modal\""\
-          "data-toggle=\"modal\""\
-          "type=\"button\">"
-      html << "<i class=\"fas fa-pencil-alt\"></i> Edit"
-    end
-    html <<   "</div>"
-    html << "</div>"
-    html << "<h5 class=\"card-title\">"
-    html <<   icon_for(bitstream)
-    html <<   " "
-    html <<   bitstream.original_filename
-    html << "</h5>"
-    html << "<dl class=\"files mb-0 mt-3\">"
-    html <<   "<dt>Download Count</dt>"
-    html <<   "<dd>#{number_with_delimiter(bitstream.download_count)}</dd>"
-    if show_sysadmin_content
-      html << "<dt>Database ID</dt>"
-      html << "<dd>"
-      html <<   bitstream.id
-      html << "</dd>"
-      html << "<dt>Bundle</dt>"
-      html << "<dd>"
-      html <<   Bitstream::Bundle.label(bitstream.bundle)
-      html << "</dd>"
-      if bitstream.exists_in_staging && bitstream.staging_key
-        html << "<dt>Staging Key</dt>"
-        html << "<dd><code>"
-        html <<   bitstream.staging_key
-        html << "</code></dd>"
-      else
-        html << "<dt>Exists in Staging</dt>"
-        html << "<dd>"
-        html <<   boolean(false, style: :word)
-        html << "</dd>"
-      end
-      html << "<dt>Submitted For Ingest</dt>"
-      html << "<dd>"
-      html <<   boolean(bitstream.submitted_for_ingest, style: :word)
-      if bitstream.medusa_uuid
-        html << "<dt>Medusa UUID</dt>"
-        html << "<dd>"
-        html <<   link_to(bitstream.medusa_uuid, bitstream.medusa_url)
-        html << "</dd>"
-        html << "<dt>Medusa Key</dt>"
-        html << "<dd><code>"
-        html <<   bitstream.medusa_key
-        html << "</code></dd>"
-      else
-        html << "<dt>Exists in Medusa</dt>"
-        html << "<dd>"
-        html <<   boolean(false, style: :word)
-        html << "</dd>"
-        html << "<dt>Minimum Access Role</dt>"
-        html << "<dd>"
-        html <<    Role.label(bitstream.role)
-        html << "</dd>"
-      end
-    end
-    html <<   "</div>"
-    html << "</div>"
-    raw(html.string)
-  end
-
-  ##
-=======
->>>>>>> ec3c8f54
   # Renders a list of reviewable {Item}s.
   #
   # @param items [Enumerable<Item>] Items grouped by unit and subgrouped by
