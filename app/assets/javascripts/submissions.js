/**
 * Handles the deposit agreement view.
 */
const DepositAgreementView = {

    initialize: function() {
        // Switch the plus icon in the expand-deposit-agreement section to a minus
        // icon upon click, and vice versa.
        const depositAgreementSection = $('#deposit-agreement');
        depositAgreementSection.on('show.bs.collapse', function () {
            $(this).find("span.text-info").hide();
        });
        depositAgreementSection.on('hide.bs.collapse', function () {
            $(this).find("span.text-info").show();
        });

        // Show the deposit agreement when the begin-submission button is clicked.
        $("button.begin-submission").on("click", function () {
            $(this).fadeOut(IDEALS.UIUtils.FADE_TIME);
            $("#submissions-in-progress").fadeOut(IDEALS.UIUtils.FADE_TIME, function () {
                $("#deposit-agreement").fadeIn(IDEALS.UIUtils.FADE_TIME);
                $("#questions").fadeIn(IDEALS.UIUtils.FADE_TIME);
            });
        });

        const allQuestionsAnswered = function () {
            return $("input.response:checked").length >= $(".question").length;
        };

        const validateResponses = function () {
            if (!allQuestionsAnswered()) {
                return false;
            }
            return $("input.response[data-success='false']:checked").length < 1;
        };

        const conditionallyShowFeedback = function () {
            const feedbackAlert = $("#feedback");
            if (allQuestionsAnswered()) {
                if (validateResponses()) {
                    feedbackAlert.hide();
                } else {
                    feedbackAlert.show();
                }
            } else {
                feedbackAlert.hide();
            }
        };

        const conditionallyEnableSubmitButton = function () {
            const result = validateResponses();
            const submitButton = $("input[type=submit]");
            submitButton.prop("disabled", !result);
            if (result) {
                submitButton.removeClass("btn-secondary");
                submitButton.addClass("btn-success");
            } else {
                submitButton.removeClass("btn-success");
                submitButton.addClass("btn-secondary");
            }
        };

        $("input.response").on("click", function () {
            conditionallyShowFeedback();
            conditionallyEnableSubmitButton();
        });

        conditionallyEnableSubmitButton();
    }

};

/**
 * Handles the submission form.
 *
 * @constructor
 */
const EditSubmissionView = {

    initialize: function() {
        const self = this;
        const form = $("form#properties-form, form#access-form, " +
            "form#metadata-form, form#files-form");

        var lastEditedInput;

        $("button.step-1-to-2").on("click", function () {
            $("#access-tab").tab("show");
        });
        $("button.step-2-to-3").on("click", function () {
            $("#metadata-tab").tab("show");
        });
        $("button.step-3-to-4").on("click", function () {
            $("#files-tab").tab("show");
        });
        $("button.step-4-to-3").on("click", function () {
            $("#metadata-tab").tab("show");
        });
        $("button.step-3-to-2").on("click", function () {
            $("#access-tab").tab("show");
        });
        $("button.step-2-to-1").on("click", function () {
            $("#properties-tab").tab("show");
        });

        form.on("submit", function (e) {
            e.preventDefault();
            if (lastEditedInput) {
                const row = lastEditedInput.parents(".row");
                const successMessage = row.find(".message > div.text-success");
                const errorMessage = row.find(".message > div.text-danger");
                if (lastEditedInput.is(":valid")) {
                    $.ajax({
                        type: form.attr("method"),
                        url: form.attr("action"),
                        data: form.serialize(),
                        success: function () {
                            successMessage.show();
                            errorMessage.hide();
                            setTimeout(function () {
                                successMessage.fadeOut();
                            }, 4000);
                        }
                    });
                } else {
                    successMessage.hide();
                    errorMessage.show();
                }
            }
        });

        /**
         * Should be called after every valid edit (except file uploads).
         *
         * @param lastEditedInput {jQuery}
         * @param onError {Function} Optional.
         */
        this.save = function (lastEditedInput, onError) {
            const localForm = lastEditedInput.parents("form");
            $.ajax({
                type: localForm.attr("method"),
                url: localForm.attr("action"),
                data: localForm.serialize(),
                success: function () {
                    const successMessage = lastEditedInput.parents("tr, .row").find(".message > .text-success");
                    successMessage.show();
                    setTimeout(function () {
                        successMessage.fadeOut();
                    }, 4000);
                },
                error: onError
            });
        };

<<<<<<< HEAD
        const setErrorAlert = function (container, message) {
            container.empty();
            if (message != null) {
                container.html("<div class='alert alert-danger'>" + message + "</div>");
                container.show();
=======
    const setInfoAlert = function(container, message) {
        container.empty();
        if (message != null) {
            container.html("<div class='alert alert-info'>" + message + "</div>");
            container.show();
        }
    };

    const clearAlert = function(container) {
        container.empty();
    };

    /****************** Properties/Collections section *********************/

    const propertiesForm    = form.filter("#properties-form");
    const unitsMenu         = $("[name=unit_id]");
    const collectionSection = $("#collection-section");
    const collectionsMenu   = $("[name='item[primary_collection_id]']");

    const setPropertiesError = function(message) {
        setErrorAlert(propertiesForm.find("#properties-messages"), message);
    };

    this.validatePropertiesSection = function() {
        // Check that a collection has been selected.
        if (collectionsMenu.val() > 0) {
            setPropertiesError(null);
        } else {
            setPropertiesError("Please select a unit and collection.");
            return false;
        }
        return true;
    };

    const fetchCollectionsForUnit = function(unitID, onComplete) {
        collectionSection.hide();
        new IDEALS.Client().fetchUnitCollections(unitID, true, true, function(data) {
            collectionsMenu.children().remove();
            if (data.length > 0) {
                $.each(data, function (index, value) {
                    collectionsMenu.append(
                        "<option value='" + value[1] + "'>" + value[0] + "</option>");
                });
                collectionSection.show();
            }
            if (onComplete) {
                onComplete();
>>>>>>> 4fa0c47e
            }
        };

        const setInfoAlert = function (container, message) {
            container.empty();
            if (message != null) {
                container.html("<div class='alert alert-info'>" + message + "</div>");
                container.show();
            }
        };

        const clearAlert = function (container) {
            container.empty();
        };

        /****************** Properties/Collections section *********************/

        const propertiesForm = form.filter("#properties-form");
        const unitsMenu = $("[name=unit_id]");
        const collectionSection = $("#collection-section");
        const collectionsMenu = $("[name='item[primary_collection_id]']");

        const setPropertiesError = function (message) {
            setErrorAlert(propertiesForm.find("#properties-messages"), message);
        };

        this.validatePropertiesSection = function () {
            // Check that a collection has been selected.
            if (collectionsMenu.val() > 0) {
                setPropertiesError(null);
            } else {
                setPropertiesError("Please select a unit and collection.");
                return false;
            }
            return true;
        };

        const fetchCollectionsForUnit = function (unitID, onComplete) {
            collectionSection.hide();
            new IDEALS.Client().fetchUnitCollections(unitID, true, function (data) {
                collectionsMenu.children().remove();
                if (data.length > 0) {
                    $.each(data, function (index, value) {
                        collectionsMenu.append(
                            "<option value='" + value[1] + "'>" + value[0] + "</option>");
                    });
                    collectionSection.show();
                }
                if (onComplete) {
                    onComplete();
                }
            });
        };

        unitsMenu.on("change", function () {
            fetchCollectionsForUnit($(this).val(), function () {
                // (No need to validate as this menu is always valid)
                self.save(collectionsMenu);
            });
        });

        collectionsMenu.on("change", function () {
            // (No need to validate as this menu is always valid)
            self.save(collectionsMenu);
        });

        // Restore initial unit & collection selection values. If there is nothing
        // to restore, select the blank item in the unit menu, and hide the
        // collection menu.
        let unitID = $("[name='item[initial_primary_collection_unit_id]']").val();
        if (unitID > 0) {
            fetchCollectionsForUnit(unitID, function () {
                unitsMenu.val(unitID);
                const collectionID = $("[name='item[initial_primary_collection_id]']").val();
                if (collectionID > 0) {
                    collectionsMenu.val(collectionID);
                }
                self.save(collectionsMenu);
            });
        }

        /************************** Access section *****************************/

        const accessForm = form.filter("#access-form");

        const setAccessError = function (message) {
            setErrorAlert(accessForm.find("#access-messages"), message);
        };

        this.validateAccessLiftDate = function () {
            return accessForm.find("input[name='item[temp_embargo_expires_at]']").val()
                .match(/\d{4}-\d{2}-\d{2}/) != null;
        }

        this.validateAccessSection = function () {
            if (accessForm.find("input[name='item[temp_embargo_type]']:checked").val() === "closed") {
                if (!self.validateAccessLiftDate()) {
                    setAccessError("Lift date must be in YYYY-MM-DD format.");
                    return false;
                } else if (!accessForm.find("input[name='item[temp_embargo_reason]']").val().length < 1) {
                    setAccessError("Reason is required.");
                    return false;
                }
            }
            setAccessError(null);
            return true;
        };

        const showOrHideEmbargoElements = function () {
            const typeRadios = accessForm.find("input[name='item[temp_embargo_type]']");
            const expirySection = $("section#expiry-section");
            const reasonSection = $("section#reason-section");
            const hideRecordsCheckboxGroup = $("section#type-section #item_temp_embargo_kind").parent();
            if (typeRadios.filter(":checked").val() === "closed") {
                hideRecordsCheckboxGroup.show();
                expirySection.show();
                reasonSection.show();
            } else if (typeRadios.filter(":checked").val() === "uofi") {
                hideRecordsCheckboxGroup.hide();
                expirySection.show();
                reasonSection.show();
            } else { // open
                hideRecordsCheckboxGroup.hide();
                expirySection.hide();
                reasonSection.hide();
            }
        };

        accessForm.find("input[name='item[temp_embargo_type]']").on("change", function () {
            showOrHideEmbargoElements();
        });
        showOrHideEmbargoElements();

        accessForm.find("input, select, textarea").on("change", function () {
            self.save($(this));
        });

        accessForm.find("input[name='item[temp_embargo_expires_at]'").on("change", function () {
            const messageDiv = $(this).parents(".row").find(".message");
            const successMessage = messageDiv.find(".text-success");
            const errorMessage = messageDiv.find(".text-danger");
            if (self.validateAccessLiftDate()) {
                errorMessage.hide();
            } else {
                successMessage.hide();
                errorMessage.show();
            }
        });

        /************************* Metadata section ****************************/

        const metadataForm = form.filter("#metadata-form");

        const setMetadataError = function (message) {
            setErrorAlert(metadataForm.find("#metadata-messages"), message);
        };

        this.validateMetadataSection = function (includeRequired) {
            // Check that all required elements are filled in.
            let isValid = true;
            metadataForm.find("input[required], textarea[required], select[required]").each(function () {
                if ($(this).val().length < 1) {
                    isValid = false;
                }
            });
            if (isValid) {
                setMetadataError(null);
            } else if (includeRequired) {
                setMetadataError("Please ensure that all required elements are filled in.");
                return false;
            }
            return true;
        };

        /**
         * Reads the family name & given name text fields of person-type submission
         * profile elements, and sets the corresponding hidden input value
         * appropriately (in "Familyname, Givenname" format).
         */
        const wirePersonNameTransformer = function () {
            metadataForm.find("[name=family_name], [name=given_name]").on("change", function () {
                const hiddenInput = $("#" + $(this).data("for"));
                const parent = hiddenInput.parent();
                const familyName = parent.find("[name=family_name]").val();
                const givenName = parent.find("[name=given_name]").val();
                hiddenInput.val(familyName + ", " + givenName);
            });
        }

        /**
         * Ensures that the year field of date-type submission profile elements
         * contains a valid year (i.e. no non-numbers and no leading zeroes).
         */
        const wireYearValidator = function () {
            metadataForm.find("[name=year]").on("input", function () {
                const input = $(this);
                input.val(input.val().replace(/[^\d]/g, "")); // only numbers
                input.val(input.val().replace(/^0/g, ""));    // years may not start with 0
            });
        }

        /**
         * Reads the month & day select menus and year text field of date-type
         * submission profile elements, and sets the corresponding hidden date
         * input value appropriately (in ISO 8601 format).
         */
        const wireDateTransformer = function () {
            $(".value-inputs").each(function () {
                IDEALS.UIUtils.DatePicker($(this).find("[name=year]"),
                    $(this).find("[name=month]"),
                    $(this).find("[name=day]"));
            });

            metadataForm.find("[name=month], [name=day], [name=year]").on("change", function () {
                const hiddenInput = $("#" + $(this).data("for"));
                const parent = hiddenInput.parent();
                const month = parent.find("[name=month]").val(); // may be empty
                const day = parent.find("[name=day]").val();   // may be empty
                const year = parent.find("[name=year]").val();
                let date = year
                if (month) {
                    date += "-" + month;
                    if (day) {
                        date += "-" + day;
                    }
                }
                hiddenInput.val(date);
            });
        }

        // When a dc:type of "Other" is selected, add a text field next to it.
        // This is a hack for one UIUC element only since submission profiles don't
        // support this behavior.
        // TODO: add an input type to support this behavior?
        const wireDependentSelects = function () {
            if ($("[name=institution_key]").val() === "uiuc") {
                metadataForm.find("select").on("change", function () {
                    if ($(this).parent().prev().val() === "dc:type") {
                        const textField = $(this).next("input");
                        if ($(this).val() === "other") {
                            $(this).attr("name", "disabled");
                            if (textField.length < 1) {
                                // N.B. this must remain in sync with the same tag in the view
                                const textField = $("<input type='text' name='elements[][string]' class='form-control mt-2' required='required'>");
                                $(this).after(textField);
                                wireElementChangeListener(textField);
                            }
                        } else {
                            $(this).attr("name", "elements[][string]");
                            textField.remove();
                        }
                    }
                });
            }
        };

        const onElementChanged = function (element) {
            lastEditedInput = element;
            self.validateMetadataSection(false);
            self.save(lastEditedInput);
        };

        /**
         * Shows all adjacent input groups' "remove" buttons if there are two or
         * more of them, and hides them (it) if not.
         */
        const showOrHideRemoveButtons = function () {
            metadataForm.find(".col.remove").each(function () {
                const buttonColumn = $(this);
                const parentInputGroup = buttonColumn.parents(".value-inputs");
                if (parentInputGroup.siblings(".value-inputs").length > 0) {
                    buttonColumn.show();
                } else {
                    buttonColumn.hide();
                }
            });
        };

        const wireElementChangeListener = function (element) {
            element.on("change", function () {
                onElementChanged($(this));
            });
        }

        const wireElementChangeListeners = function () {
            wireElementChangeListener(metadataForm.find("input[type=text], select, textarea"));
        };

        const wireRemoveButtons = function () {
            metadataForm.find("button.remove").off("click").on("click", function () {
                const parentInputGroup = $(this).parents(".value-inputs");
                // Don't remove the input group if it's the last one remaining
                const siblings = parentInputGroup.siblings(".value-inputs");
                if (siblings.length > 0) {
                    parentInputGroup.remove();
                    onElementChanged(siblings.filter(":first"));
                    showOrHideRemoveButtons();
                }
            });
        };

        showOrHideRemoveButtons();
        wireRemoveButtons();
        wireDependentSelects();
        wirePersonNameTransformer();
        wireDateTransformer();
        wireYearValidator();
        wireElementChangeListeners();

        metadataForm.find("button.add").on("click", function (e) {
            // Show the "remove" button of all adjacent input groups
            const inputGroups = $(this).parent().find(".value-inputs");
            inputGroups.find(".remove").show();
            // Clone the last input group
            const prevInputGroup = inputGroups.last();
            const clone = prevInputGroup.clone();
            // Clear out its value
            clone.find("input[type=text], input[data-input-type=person], select, textarea").val("");
            if (clone.find("select").length > 0) {
                //clone.find("select").attr("name", "elements[][string]");
                clone.find("input[type=hidden]").filter(function () {
                    return $(this).attr("name") !== "elements[][name]";
                }).val("");
            }
            const hiddenDateOrPerson = clone.find("[data-input-type=date], [data-input-type=person]");
            if (hiddenDateOrPerson) {
                const hiddenID = IDEALS.StringUtils.randomString(16);
                hiddenDateOrPerson.attr("id", hiddenID);
                clone.find("input[type=text], select").each(function (i, input) {
                    $(input).attr("data-for", hiddenID);
                });
            }
            // Insert the clone after the last input group
            prevInputGroup.after(clone);
            wireRemoveButtons();
            wireDependentSelects();
            wirePersonNameTransformer();
            wireDateTransformer();
            wireYearValidator();
            wireElementChangeListeners();
        });

        /*************************** Files section *****************************/

        const filesForm = form.filter("#files-form");
        const uploader = new IDEALS.UIUtils.ItemFileUploader();
        const completionForm = $("#completion-form");
        const formSubmitButton = completionForm.find("input[type=submit]");
        const fileMessageContainer = filesForm.find("#files-messages");

        uploader.onUploadInProgress(function () {
            setInfoAlert(fileMessageContainer, "Uploading is in progress. " +
                "Please wait for this notice to disappear.");
            formSubmitButton.prop("disabled", true);
        });
        uploader.onUploadComplete(function (file) {
            if (uploader.numUploadingFiles < 1) {
                clearAlert(fileMessageContainer);
                formSubmitButton.prop("disabled", false);
            }
        });
        uploader.onUploadError(function (file, message) {
            setErrorAlert(fileMessageContainer, message);
        });
        uploader.onRemoveFileComplete(function () {
        });
        uploader.onRemoveFileError(function (message) {
            setErrorAlert(fileMessageContainer, message);
        });

        this.validateFilesSection = function () {
            if (uploader.numUploadingFiles > 0) {
                setErrorAlert(fileMessageContainer, "Please wait for file uploads to complete.");
                return false;
            } else if (uploader.numUploadedFiles < 1) {
                setErrorAlert(fileMessageContainer, "You must upload at least one file.");
                return false;
            }
            clearAlert(fileMessageContainer);
            return true;
        };

        // Validate everything before submitting.
        formSubmitButton.on("click", function (e) {
            if (!self.validatePropertiesSection()) {
                $("#properties-tab").click();
                return false;
            }
            if (!self.validateAccessSection()) {
                $("#access-tab").click();
                return false;
            }
            if (!self.validateMetadataSection(true)) {
                $("#metadata-tab").click();
                return false;
            }
            if (!self.validateFilesSection()) {
                return false;
            }
        });
    }
};

$(document).ready(function() {
    if ($("body#deposit-agreement-body").length) {
        DepositAgreementView.initialize();
    } else if ($("body#edit_submission").length) {
        EditSubmissionView.initialize();
    }
});<|MERGE_RESOLUTION|>--- conflicted
+++ resolved
@@ -152,61 +152,11 @@
             });
         };
 
-<<<<<<< HEAD
         const setErrorAlert = function (container, message) {
             container.empty();
             if (message != null) {
                 container.html("<div class='alert alert-danger'>" + message + "</div>");
                 container.show();
-=======
-    const setInfoAlert = function(container, message) {
-        container.empty();
-        if (message != null) {
-            container.html("<div class='alert alert-info'>" + message + "</div>");
-            container.show();
-        }
-    };
-
-    const clearAlert = function(container) {
-        container.empty();
-    };
-
-    /****************** Properties/Collections section *********************/
-
-    const propertiesForm    = form.filter("#properties-form");
-    const unitsMenu         = $("[name=unit_id]");
-    const collectionSection = $("#collection-section");
-    const collectionsMenu   = $("[name='item[primary_collection_id]']");
-
-    const setPropertiesError = function(message) {
-        setErrorAlert(propertiesForm.find("#properties-messages"), message);
-    };
-
-    this.validatePropertiesSection = function() {
-        // Check that a collection has been selected.
-        if (collectionsMenu.val() > 0) {
-            setPropertiesError(null);
-        } else {
-            setPropertiesError("Please select a unit and collection.");
-            return false;
-        }
-        return true;
-    };
-
-    const fetchCollectionsForUnit = function(unitID, onComplete) {
-        collectionSection.hide();
-        new IDEALS.Client().fetchUnitCollections(unitID, true, true, function(data) {
-            collectionsMenu.children().remove();
-            if (data.length > 0) {
-                $.each(data, function (index, value) {
-                    collectionsMenu.append(
-                        "<option value='" + value[1] + "'>" + value[0] + "</option>");
-                });
-                collectionSection.show();
-            }
-            if (onComplete) {
-                onComplete();
->>>>>>> 4fa0c47e
             }
         };
 
@@ -246,7 +196,7 @@
 
         const fetchCollectionsForUnit = function (unitID, onComplete) {
             collectionSection.hide();
-            new IDEALS.Client().fetchUnitCollections(unitID, true, function (data) {
+            new IDEALS.Client().fetchUnitCollections(unitID, true, true, function (data) {
                 collectionsMenu.children().remove();
                 if (data.length > 0) {
                     $.each(data, function (index, value) {
