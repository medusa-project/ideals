# Read about fixtures at https://api.rubyonrails.org/classes/ActiveRecord/FixtureSet.html

# ingests

ingest_no_response:
<<<<<<< HEAD
=======
  institution:   uiuc
  operation:     ingest
>>>>>>> b9be3a76
  bitstream:     uiuc_item1_in_staging
  operation:     ingest
  status:
  medusa_key:
  medusa_uuid:
  response_time:
  error_text:
  staging_key:   staging/cat
  target_key:    target/cat

successful_ingest:
<<<<<<< HEAD
=======
  institution:   uiuc
  operation:     ingest
>>>>>>> b9be3a76
  bitstream:     uiuc_in_medusa
  operation:     ingest
  status:        ok
  medusa_key:    target/dog
  medusa_uuid:   f6d28553-a73d-4d40-9d7d-665a3fa4aa1c
  response_time: <%= Time.now %>
  error_text:
  staging_key:   staging/dog
  target_key:    target/dog

failed_ingest:
<<<<<<< HEAD
=======
  institution:   uiuc
  operation:     ingest
>>>>>>> b9be3a76
  bitstream:     uiuc_in_medusa
  operation:     ingest
  status:        error
  medusa_key:
  medusa_uuid:
  response_time: <%= Time.now %>
  error_text:    Something went wrong.
  staging_key:   staging/parrot
  target_key:    target/parrot

# deletes

delete_no_response:
<<<<<<< HEAD
=======
  institution:   uiuc
  operation:     delete
>>>>>>> b9be3a76
  bitstream:     uiuc_in_medusa
  operation:     delete
  status:
  medusa_key:
  medusa_uuid:   3d2a99d5-2f5b-401e-80c1-864a95e3acf7
  response_time:
  error_text:
  staging_key:   staging/horse
  target_key:    target/horse

successful_delete:
<<<<<<< HEAD
=======
  institution:   uiuc
  operation:     delete
>>>>>>> b9be3a76
  bitstream:     uiuc_in_medusa
  operation:     delete
  status:        ok
  medusa_key:    target/cow
  medusa_uuid:   3d2a99d5-2f5b-401e-80c1-864a95e3acf7
  response_time: <%= Time.now %>
  error_text:
  staging_key:   staging/cow
  target_key:    target/cow

failed_delete:
<<<<<<< HEAD
=======
  institution:   uiuc
  operation:     delete
>>>>>>> b9be3a76
  bitstream:     uiuc_in_medusa
  operation:     delete
  status:        error
  medusa_key:    target/alpaca
  medusa_uuid:   3d2a99d5-2f5b-401e-80c1-864a95e3acf7
  response_time: <%= Time.now %>
  error_text:    Something went wrong.
  staging_key:   staging/alpaca
  target_key:    target/alpaca

################################ southwest ##################################

southwest_unit1_collection1_item1_approved_ingest:
  bitstream:     southwest_unit1_collection1_item1_approved
  operation:     ingest
  status:
  medusa_key:
  medusa_uuid:   3d2a99d5-2f5b-401e-80c1-864a95e3acf7
  response_time:
  error_text:
  staging_key:   <%= SecureRandom.hex %>
  target_key:    <%= SecureRandom.hex %>

southwest_unit1_collection1_item1_license_ingest:
  bitstream:     southwest_unit1_collection1_item1_license
  operation:     ingest
  status:
  medusa_key:
  medusa_uuid:   3d2a99d5-2f5b-401e-80c1-864a95e3acf7
  response_time:
  error_text:
  staging_key:   <%= SecureRandom.hex %>
  target_key:    <%= SecureRandom.hex %>

southwest_unit1_collection1_embargoed_1_ingest:
  bitstream:     southwest_unit1_collection1_embargoed_1
  operation:     ingest
  status:
  medusa_key:
  medusa_uuid:   3d2a99d5-2f5b-401e-80c1-864a95e3acf7
  response_time:
  error_text:
  staging_key:   <%= SecureRandom.hex %>
  target_key:    <%= SecureRandom.hex %>

southwest_unit1_collection1_withdrawn_1_ingest:
  bitstream:     southwest_unit1_collection1_withdrawn_1
  operation:     ingest
  status:
  medusa_key:
  medusa_uuid:   3d2a99d5-2f5b-401e-80c1-864a95e3acf7
  response_time:
  error_text:
  staging_key:   <%= SecureRandom.hex %>
  target_key:    <%= SecureRandom.hex %>

################################### uiuc #####################################

uiuc_approved_in_permanent_ingest:
  bitstream:     uiuc_approved_in_permanent
  operation:     ingest
  status:
  medusa_key:
  medusa_uuid:   3d2a99d5-2f5b-401e-80c1-864a95e3acf7
  response_time:
  error_text:
  staging_key:   <%= SecureRandom.hex %>
  target_key:    <%= SecureRandom.hex %>

uiuc_in_medusa_ingest:
  bitstream:     uiuc_in_medusa
  operation:     ingest
  status:
  medusa_key:
  medusa_uuid:   3d2a99d5-2f5b-401e-80c1-864a95e3acf7
  response_time:
  error_text:
  staging_key:   <%= SecureRandom.hex %>
  target_key:    <%= SecureRandom.hex %><|MERGE_RESOLUTION|>--- conflicted
+++ resolved
@@ -3,11 +3,7 @@
 # ingests
 
 ingest_no_response:
-<<<<<<< HEAD
-=======
   institution:   uiuc
-  operation:     ingest
->>>>>>> b9be3a76
   bitstream:     uiuc_item1_in_staging
   operation:     ingest
   status:
@@ -19,11 +15,7 @@
   target_key:    target/cat
 
 successful_ingest:
-<<<<<<< HEAD
-=======
   institution:   uiuc
-  operation:     ingest
->>>>>>> b9be3a76
   bitstream:     uiuc_in_medusa
   operation:     ingest
   status:        ok
@@ -35,11 +27,7 @@
   target_key:    target/dog
 
 failed_ingest:
-<<<<<<< HEAD
-=======
   institution:   uiuc
-  operation:     ingest
->>>>>>> b9be3a76
   bitstream:     uiuc_in_medusa
   operation:     ingest
   status:        error
@@ -53,11 +41,7 @@
 # deletes
 
 delete_no_response:
-<<<<<<< HEAD
-=======
   institution:   uiuc
-  operation:     delete
->>>>>>> b9be3a76
   bitstream:     uiuc_in_medusa
   operation:     delete
   status:
@@ -69,11 +53,7 @@
   target_key:    target/horse
 
 successful_delete:
-<<<<<<< HEAD
-=======
   institution:   uiuc
-  operation:     delete
->>>>>>> b9be3a76
   bitstream:     uiuc_in_medusa
   operation:     delete
   status:        ok
@@ -85,11 +65,7 @@
   target_key:    target/cow
 
 failed_delete:
-<<<<<<< HEAD
-=======
   institution:   uiuc
-  operation:     delete
->>>>>>> b9be3a76
   bitstream:     uiuc_in_medusa
   operation:     delete
   status:        error
@@ -103,6 +79,7 @@
 ################################ southwest ##################################
 
 southwest_unit1_collection1_item1_approved_ingest:
+  institution:   southwest
   bitstream:     southwest_unit1_collection1_item1_approved
   operation:     ingest
   status:
@@ -114,6 +91,7 @@
   target_key:    <%= SecureRandom.hex %>
 
 southwest_unit1_collection1_item1_license_ingest:
+  institution:   southwest
   bitstream:     southwest_unit1_collection1_item1_license
   operation:     ingest
   status:
@@ -125,6 +103,7 @@
   target_key:    <%= SecureRandom.hex %>
 
 southwest_unit1_collection1_embargoed_1_ingest:
+  institution:   southwest
   bitstream:     southwest_unit1_collection1_embargoed_1
   operation:     ingest
   status:
@@ -136,6 +115,7 @@
   target_key:    <%= SecureRandom.hex %>
 
 southwest_unit1_collection1_withdrawn_1_ingest:
+  institution:   southwest
   bitstream:     southwest_unit1_collection1_withdrawn_1
   operation:     ingest
   status:
@@ -149,6 +129,7 @@
 ################################### uiuc #####################################
 
 uiuc_approved_in_permanent_ingest:
+  institution:   uiuc
   bitstream:     uiuc_approved_in_permanent
   operation:     ingest
   status:
@@ -160,6 +141,7 @@
   target_key:    <%= SecureRandom.hex %>
 
 uiuc_in_medusa_ingest:
+  institution:   uiuc
   bitstream:     uiuc_in_medusa
   operation:     ingest
   status:
